const koa = require('koa');
const koaRouter = require('koa-router');
const koaBody = require('koa-bodyparser');
const { graphqlKoa } = require('apollo-server-koa');
const request = require('request');
const { assert } = require('chai');

const {
  schema,
  rootValue,
  verifyEndpointSuccess,
  verifyEndpointFailure,
  verifyEndpointError,
  verifyEndpointGet,
} = require('./schema');
const { testEngine } = require('./test');

describe('koa middleware', () => {
  let app;

  // TODO: This should set the headers the 'Koa' way (???)
  const echoRequestHeadersMiddleware = async (ctx, next) => {
    const {req, res} = ctx;
    console.log('17 i am here', {body: ctx.body, host: ctx.headers.host });
    // console.log("echoReq " + ctx.header.host);
    const injectedHeader = ctx.set('x-echo-header', "");
    ctx.set('host', ctx.host)
    if (injectedHeader) {
      // console.log("inj header " + injectedHeader)
      const reqHeaders = req.header;
      res.header('content-type', 'application/json');
      res.header('x-echoed-request-headers', JSON.stringify(reqHeaders));
      res.send(200);
    }
    await next();
  };

  function gqlServer() {
    let graphqlHandler = graphqlKoa({
      schema,
      rootValue,
      tracing: true,
    });
    const router = new koaRouter();
    router.post('/graphql', koaBody(), graphqlHandler);
    router.get('/graphql', graphqlHandler);
    app.use(echoRequestHeadersMiddleware);
    app.use(router.routes());
    app.use(router.allowedMethods());
    return app.listen(0);
  }

  beforeEach(() => {
    app = new koa();
    // Don't print errors from middleware to stderr.
    app.silent = true;
  });

  describe('without engine', () => {
    let url;
    beforeEach(() => {
      let server = gqlServer();
      url = `http://localhost:${server.address().port}/graphql`;
    });

    it('processes successful query', () => {
      return verifyEndpointSuccess(url, true);
    });
    it('processes successful GET query', () => {
      return verifyEndpointGet(url, true);
    });
    it('processes invalid query', () => {
      return verifyEndpointFailure(url);
    });
    it('processes query that errors', () => {
      return verifyEndpointError(url);
    });
  });

  describe('with engine', () => {
    let url, engine;
    beforeEach(async () => {
      engine = testEngine();
      app.use(async (ctx, next) => {
        console.log("1 " + ctx.host);
        await next();
        console.log("2 " + ctx.host);
      });
      app.use(engine.koaMiddleware());
      app.use(async (ctx, next) => {
        console.log("3 " + ctx.host );
        await next();
        console.log("4 " + ctx.host );
      });
      let server = gqlServer();
      engine.graphqlPort = server.address().port;
      await engine.start();

      url = `http://localhost:${engine.graphqlPort}/graphql`;
    });
    afterEach(() => {
      engine.stop();
    });

    it('processes successful query', () => {
      return verifyEndpointSuccess(url, false);
    });

    it('processes successful GET query', () => {
      return verifyEndpointGet(url, false);
    });

    it('processes invalid query', () => {
      return verifyEndpointFailure(url);
    });

    it('processes query that errors', () => {
      return verifyEndpointError(url);
    });

    it('handles invalid response from engine', () => {
      // After engine has started, redirect the middleware to an invalid URL
      // This simulates engine returning an invalid response, without triggering
      // any actual bugs.
      engine.middlewareParams.uri = 'http://127.0.0.1:22';
<<<<<<< HEAD
      return new Promise((resolve) => {
        request.post({
          url,
          json: true,
          body: {'query': '{ hello }'}
        }, (err, response, body) => {
          assert.strictEqual(500, response.statusCode);
          resolve();
        });
      })
    });

    it.only('passes the request host header', () => {
      const testHostHeader = {
        'host': 'example.com',
        'x-echo-header': true,
        'content-type': 'application/json'
      };
      return new Promise((resolve) => {
        request.post({
          url,
          json: true,
          body: {'query': '{ hello }'},
          header: testHostHeader
        }, (err, response, body) => {
          console.log('response: ', response.statusCode);
          console.log('headers: ', response.headers);
          console.log('body: ', response.body);
          const requestHeaders = response.headers;
          assert.notEqual(requestHeaders, null);
          assert.notEqual(requestHeaders, undefined);
          // May not match case
          assert.strictEqual(testHostHeader['host'], requestHeaders['host']);
          resolve(body);
        });
=======
      return new Promise(resolve => {
        request.post(
          {
            url,
            json: true,
            body: { query: '{ hello }' },
          },
          (err, response, body) => {
            assert.strictEqual(500, response.statusCode);
            resolve();
          },
        );
>>>>>>> 3f2f99b4
      });
    });
  });
});<|MERGE_RESOLUTION|>--- conflicted
+++ resolved
@@ -122,58 +122,4 @@
       // After engine has started, redirect the middleware to an invalid URL
       // This simulates engine returning an invalid response, without triggering
       // any actual bugs.
-      engine.middlewareParams.uri = 'http://127.0.0.1:22';
-<<<<<<< HEAD
-      return new Promise((resolve) => {
-        request.post({
-          url,
-          json: true,
-          body: {'query': '{ hello }'}
-        }, (err, response, body) => {
-          assert.strictEqual(500, response.statusCode);
-          resolve();
-        });
-      })
-    });
-
-    it.only('passes the request host header', () => {
-      const testHostHeader = {
-        'host': 'example.com',
-        'x-echo-header': true,
-        'content-type': 'application/json'
-      };
-      return new Promise((resolve) => {
-        request.post({
-          url,
-          json: true,
-          body: {'query': '{ hello }'},
-          header: testHostHeader
-        }, (err, response, body) => {
-          console.log('response: ', response.statusCode);
-          console.log('headers: ', response.headers);
-          console.log('body: ', response.body);
-          const requestHeaders = response.headers;
-          assert.notEqual(requestHeaders, null);
-          assert.notEqual(requestHeaders, undefined);
-          // May not match case
-          assert.strictEqual(testHostHeader['host'], requestHeaders['host']);
-          resolve(body);
-        });
-=======
-      return new Promise(resolve => {
-        request.post(
-          {
-            url,
-            json: true,
-            body: { query: '{ hello }' },
-          },
-          (err, response, body) => {
-            assert.strictEqual(500, response.statusCode);
-            resolve();
-          },
-        );
->>>>>>> 3f2f99b4
-      });
-    });
-  });
-});+      engine.middlewareParams.uri = 'http://127.0.0.1:22';