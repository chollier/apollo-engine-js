--- conflicted
+++ resolved
@@ -57,7 +57,6 @@
 }
 
 export function makeKoaMiddleware(params: MiddlewareParams) {
-<<<<<<< HEAD
     return function (ctx: Context, next: () => Promise<any>) {
         if (!params.uri || ctx.path !== params.endpoint) return next();
         else if (ctx.req.headers['x-engine-from'] === params.psk) return next();
@@ -78,29 +77,6 @@
             }));
         });
     }
-=======
-  return function(ctx: Context, next: () => Promise<any>) {
-    if (!params.uri || ctx.path !== params.endpoint) return next();
-    else if (ctx.req.headers['x-engine-from'] === params.psk) return next();
-    else if (ctx.req.method !== 'GET' && ctx.req.method !== 'POST')
-      return next();
-    else
-      return new Promise((resolve, reject) => {
-        ctx.req.pipe(
-          request(params.uri + ctx.originalUrl, (error, response, body) => {
-            if (!!error || !response || !response.statusCode) {
-              reject(new Error('Missing response from Engine proxy.'));
-            } else {
-              ctx.response.status = response.statusCode;
-              ctx.response.set(JSON.parse(JSON.stringify(response.headers)));
-              ctx.response.body = body;
-              resolve();
-            }
-          }),
-        );
-      });
-  };
->>>>>>> 3f2f99b4
 }
 
 export function instrumentHapi(server: Server, params: MiddlewareParams) {
